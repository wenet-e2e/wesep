import argparse


def get_args():
    parser = argparse.ArgumentParser(description="")
    parser.add_argument(
        "-t",
        "--task",
        choices=[
            "extraction",
        ],
        default="extraction",
        help="task type",
    )
    parser.add_argument(
        "-l",
        "--language",
        choices=[
            # "chinese",
            "english",
        ],
        default="english",
        help="language type",
    )
    parser.add_argument(
        "--bsrnn",
        action="store_true",
        help="whether to use the bsrnn model",
    )
    parser.add_argument(
        "-p", "--pretrain", type=str, default="", help="model directory"
    )
    parser.add_argument(
        "--device",
        type=str,
        default="cpu",
        help="device type (most commonly cpu or cuda,"
        "but also potentially mps, xpu, xla or meta)"
        "and optional device ordinal for the device type.",
    )
    parser.add_argument("--audio_file", help="mixture's audio file")
    parser.add_argument("--audio_file2", help="enroll's audio file")
    parser.add_argument(
        "--resample_rate", type=int, default=16000, help="resampling rate"
    )
    parser.add_argument(
        "--vad", action="store_true", help="whether to do VAD or not"
    )
    parser.add_argument(
        "--output_file",
        default='./extracted_speech.wav',
        help="extracted speech saved in .wav"
    )
    parser.add_argument(
<<<<<<< HEAD
        "--normalize_output",
        default=True,
        help="Control if normalize the ouput audio in .wav"
=======
        "--output_norm",
        default=True,
        help="Control if normalize the output audio in .wav"
>>>>>>> 258a5711
    )
    args = parser.parse_args()
    return args<|MERGE_RESOLUTION|>--- conflicted
+++ resolved
@@ -52,15 +52,9 @@
         help="extracted speech saved in .wav"
     )
     parser.add_argument(
-<<<<<<< HEAD
-        "--normalize_output",
-        default=True,
-        help="Control if normalize the ouput audio in .wav"
-=======
         "--output_norm",
         default=True,
         help="Control if normalize the output audio in .wav"
->>>>>>> 258a5711
     )
     args = parser.parse_args()
     return args